--- conflicted
+++ resolved
@@ -1,11 +1,5 @@
 package org.qortal.at;
 
-<<<<<<< HEAD
-import java.security.MessageDigest;
-import java.security.NoSuchAlgorithmException;
-=======
-import java.math.BigDecimal;
->>>>>>> 833a7859
 import java.util.ArrayList;
 import java.util.Arrays;
 import java.util.List;
@@ -41,28 +35,16 @@
 import org.qortal.repository.DataException;
 import org.qortal.repository.Repository;
 import org.qortal.transaction.AtTransaction;
-<<<<<<< HEAD
-import org.qortal.utils.Amounts;
-=======
 import org.qortal.transaction.Transaction;
 import org.qortal.transaction.Transaction.TransactionType;
 import org.qortal.utils.Base58;
->>>>>>> 833a7859
 
 import com.google.common.primitives.Bytes;
 
 public class QortalATAPI extends API {
 
-<<<<<<< HEAD
-	// Useful constants
-	private static final long FEE_PER_STEP = 1 * Amounts.MULTIPLIER; // 1 QORT per "step"
-	private static final int MAX_STEPS_PER_ROUND = 500;
-	private static final int STEPS_PER_FUNCTION_CALL = 10;
-	private static final int MINUTES_PER_BLOCK = 10;
-=======
 	private static final byte[] ADDRESS_PADDING = new byte[32 - Account.ADDRESS_LENGTH];
 	private static final Logger LOGGER = LogManager.getLogger(QortalATAPI.class);
->>>>>>> 833a7859
 
 	// Properties
 	private Repository repository;
@@ -94,13 +76,8 @@
 		return this.transactions;
 	}
 
-<<<<<<< HEAD
 	public long calcFinalFees(MachineState state) {
-		return state.getSteps() * FEE_PER_STEP;
-=======
-	public BigDecimal calcFinalFees(MachineState state) {
-		return this.ciyamAtSettings.feePerStep.multiply(BigDecimal.valueOf(state.getSteps()));
->>>>>>> 833a7859
+		return state.getSteps() * this.ciyamAtSettings.feePerStep;
 	}
 
 	// Inherited methods from CIYAM AT API
@@ -120,11 +97,7 @@
 
 	@Override
 	public long getFeePerStep() {
-<<<<<<< HEAD
-		return FEE_PER_STEP;
-=======
-		return this.ciyamAtSettings.feePerStep.unscaledValue().longValue();
->>>>>>> 833a7859
+		return this.ciyamAtSettings.feePerStep;
 	}
 
 	@Override
@@ -261,13 +234,13 @@
 
 		switch (transactionData.getType()) {
 			case PAYMENT:
-				return ((PaymentTransactionData) transactionData).getAmount().unscaledValue().longValue();
+				return ((PaymentTransactionData) transactionData).getAmount();
 
 			case AT:
-				BigDecimal amount = ((ATTransactionData) transactionData).getAmount();
+				Long amount = ((ATTransactionData) transactionData).getAmount();
 
 				if (amount != null)
-					return amount.unscaledValue().longValue();
+					return amount;
 
 				// fall-through to default
 
@@ -397,15 +370,8 @@
 	}
 
 	@Override
-<<<<<<< HEAD
 	public void payAmountToB(long amount, MachineState state) {
-		byte[] publicKey = state.getB();
-
-		PublicKeyAccount recipient = new PublicKeyAccount(this.repository, publicKey);
-=======
-	public void payAmountToB(long unscaledAmount, MachineState state) {
 		Account recipient = getAccountFromB(state);
->>>>>>> 833a7859
 
 		long timestamp = this.getNextTransactionTimestamp();
 		byte[] reference = this.getLastReference();
