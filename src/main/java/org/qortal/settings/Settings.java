--- conflicted
+++ resolved
@@ -125,7 +125,13 @@
 	/** Maximum number of retry attempts if a peer fails to respond with the requested data */
 	private int maxRetries = 2;
 
-<<<<<<< HEAD
+	/** Minimum peer version number required in order to sync with them */
+	private String minPeerVersion = "1.5.0";
+	/** Whether to allow connections with peers below minPeerVersion
+	 * If true, we won't sync with them but they can still sync with us, and will show in the peers list
+	 * If false, sync will be blocked both ways, and they will not appear in the peers list */
+	private boolean allowConnectionsWithOlderPeerVersions = true;
+
 	/** Whether to sync multiple blocks at once in normal operation */
 	private boolean fastSyncEnabled = false;
 	/** Whether to sync multiple blocks at once when the peer has a different chain */
@@ -134,14 +140,6 @@
 	private int maxBlocksPerRequest = 1;
 	/** Maximum number of blocks this node will serve in a single response */
 	private int maxBlocksPerResponse = 5;
-=======
-	/** Minimum peer version number required in order to sync with them */
-	private String minPeerVersion = "1.5.0";
-	/** Whether to allow connections with peers below minPeerVersion
-	 * If true, we won't sync with them but they can still sync with us, and will show in the peers list
-	 * If false, sync will be blocked both ways, and they will not appear in the peers list */
-	private boolean allowConnectionsWithOlderPeerVersions = true;
->>>>>>> 83e2b109
 
 	// Which blockchains this node is running
 	private String blockchainConfig = null; // use default from resources
