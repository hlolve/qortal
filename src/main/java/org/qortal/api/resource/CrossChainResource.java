--- conflicted
+++ resolved
@@ -96,72 +96,9 @@
 			for (SupportedBlockchain blockchain : SupportedBlockchain.values()) {
 				Map<ByteArray, Supplier<ACCT>> acctsByCodeHash = blockchain.getAcctMap();
 
-<<<<<<< HEAD
 				for (Map.Entry<ByteArray, Supplier<ACCT>> acctInfo : acctsByCodeHash.entrySet()) {
 					byte[] codeHash = acctInfo.getKey().value;
 					ACCT acct = acctInfo.getValue().get();
-=======
-			List<CrossChainTradeData> crossChainTradesData = new ArrayList<>();
-			for (ATData atData : atsData) {
-				CrossChainTradeData crossChainTradeData = BTCACCT.populateTradeData(repository, atData);
-				crossChainTradesData.add(crossChainTradeData);
-			}
-
-			return crossChainTradesData;
-		} catch (DataException e) {
-			throw ApiExceptionFactory.INSTANCE.createException(request, ApiError.REPOSITORY_ISSUE, e);
-		}
-	}
-
-	@POST
-	@Path("/build")
-	@Operation(
-		summary = "Build cross-chain trading AT",
-		description = "Returns raw, unsigned DEPLOY_AT transaction",
-		requestBody = @RequestBody(
-			required = true,
-			content = @Content(
-				mediaType = MediaType.APPLICATION_JSON,
-				schema = @Schema(
-					implementation = CrossChainBuildRequest.class
-				)
-			)
-		),
-		responses = {
-			@ApiResponse(
-				content = @Content(mediaType = MediaType.TEXT_PLAIN, schema = @Schema(type = "string"))
-			)
-		}
-	)
-	@ApiErrors({ApiError.INVALID_PUBLIC_KEY, ApiError.INVALID_DATA, ApiError.INVALID_REFERENCE, ApiError.TRANSFORMATION_ERROR, ApiError.REPOSITORY_ISSUE})
-	@SecurityRequirement(name = "apiKey")
-	public String buildTrade(CrossChainBuildRequest tradeRequest) {
-		Security.checkApiCallAllowed(request);
-
-		byte[] creatorPublicKey = tradeRequest.creatorPublicKey;
-
-		if (creatorPublicKey == null || creatorPublicKey.length != Transformer.PUBLIC_KEY_LENGTH)
-			throw ApiExceptionFactory.INSTANCE.createException(request, ApiError.INVALID_PUBLIC_KEY);
-
-		if (tradeRequest.hashOfSecretB == null || tradeRequest.hashOfSecretB.length != BTC.HASH160_LENGTH)
-			throw ApiExceptionFactory.INSTANCE.createException(request, ApiError.INVALID_DATA);
-
-		if (tradeRequest.tradeTimeout == null)
-			tradeRequest.tradeTimeout = 7 * 24 * 60; // 7 days
-		else
-			if (tradeRequest.tradeTimeout < 10 || tradeRequest.tradeTimeout > 50000)
-				throw ApiExceptionFactory.INSTANCE.createException(request, ApiError.INVALID_DATA);
-
-		if (tradeRequest.qortAmount <= 0)
-			throw ApiExceptionFactory.INSTANCE.createException(request, ApiError.INVALID_DATA);
-
-		if (tradeRequest.fundingQortAmount <= 0)
-			throw ApiExceptionFactory.INSTANCE.createException(request, ApiError.INVALID_DATA);
-
-		// funding amount must exceed initial + final
-		if (tradeRequest.fundingQortAmount <= tradeRequest.qortAmount)
-			throw ApiExceptionFactory.INSTANCE.createException(request, ApiError.INVALID_DATA);
->>>>>>> 62ae49b6
 
 					List<ATData> atsData = repository.getATRepository().getATsByFunctionality(codeHash, isExecutable, limit, offset, reverse);
 
@@ -195,7 +132,6 @@
 			)
 		}
 	)
-<<<<<<< HEAD
 	@ApiErrors({ApiError.INVALID_CRITERIA, ApiError.REPOSITORY_ISSUE})
 	public List<CrossChainTradeSummary> getCompletedTrades(
 			@Parameter(
@@ -208,17 +144,6 @@
 		// Impose a limit on 'limit'
 		if (limit != null && limit > 100)
 			throw ApiExceptionFactory.INSTANCE.createException(request, ApiError.INVALID_CRITERIA);
-=======
-	@ApiErrors({ApiError.INVALID_PUBLIC_KEY, ApiError.INVALID_ADDRESS, ApiError.INVALID_CRITERIA, ApiError.REPOSITORY_ISSUE})
-	@SecurityRequirement(name = "apiKey")
-	public String buildTradeMessage(CrossChainTradeRequest tradeRequest) {
-		Security.checkApiCallAllowed(request);
-
-		byte[] tradePublicKey = tradeRequest.tradePublicKey;
-
-		if (tradePublicKey == null || tradePublicKey.length != Transformer.PUBLIC_KEY_LENGTH)
-			throw ApiExceptionFactory.INSTANCE.createException(request, ApiError.INVALID_PUBLIC_KEY);
->>>>>>> 62ae49b6
 
 		// minimumTimestamp (if given) needs to be positive
 		if (minimumTimestamp != null && minimumTimestamp <= 0)
@@ -227,86 +152,7 @@
 		final Boolean isFinished = Boolean.TRUE;
 
 		try (final Repository repository = RepositoryManager.getRepository()) {
-<<<<<<< HEAD
 			Integer minimumFinalHeight = null;
-=======
-			ATData atData = fetchAtDataWithChecking(repository, tradeRequest.atAddress);
-			CrossChainTradeData crossChainTradeData = BTCACCT.populateTradeData(repository, atData);
-
-			if (crossChainTradeData.mode != BTCACCT.Mode.OFFERING)
-				throw ApiExceptionFactory.INSTANCE.createException(request, ApiError.INVALID_CRITERIA);
-
-			// Does supplied public key match trade public key?
-			if (!Crypto.toAddress(tradePublicKey).equals(crossChainTradeData.qortalCreatorTradeAddress))
-				throw ApiExceptionFactory.INSTANCE.createException(request, ApiError.INVALID_PUBLIC_KEY);
-
-			TransactionData transactionData = repository.getTransactionRepository().fromSignature(tradeRequest.messageTransactionSignature);
-			if (transactionData == null)
-				throw ApiExceptionFactory.INSTANCE.createException(request, ApiError.TRANSACTION_UNKNOWN);
-
-			if (transactionData.getType() != TransactionType.MESSAGE)
-				throw ApiExceptionFactory.INSTANCE.createException(request, ApiError.TRANSACTION_INVALID);
-
-			MessageTransactionData messageTransactionData = (MessageTransactionData) transactionData;
-			byte[] messageData = messageTransactionData.getData();
-			BTCACCT.OfferMessageData offerMessageData = BTCACCT.extractOfferMessageData(messageData);
-			if (offerMessageData == null)
-				throw ApiExceptionFactory.INSTANCE.createException(request, ApiError.TRANSACTION_INVALID);
-
-			// Good to make MESSAGE
-
-			byte[] aliceForeignPublicKeyHash = offerMessageData.partnerBitcoinPKH;
-			byte[] hashOfSecretA = offerMessageData.hashOfSecretA;
-			int lockTimeA = (int) offerMessageData.lockTimeA;
-
-			String aliceNativeAddress = Crypto.toAddress(messageTransactionData.getCreatorPublicKey());
-			int lockTimeB = BTCACCT.calcLockTimeB(messageTransactionData.getTimestamp(), lockTimeA);
-
-			byte[] outgoingMessageData = BTCACCT.buildTradeMessage(aliceNativeAddress, aliceForeignPublicKeyHash, hashOfSecretA, lockTimeA, lockTimeB);
-			byte[] messageTransactionBytes = buildAtMessage(repository, tradePublicKey, tradeRequest.atAddress, outgoingMessageData);
-
-			return Base58.encode(messageTransactionBytes);
-		} catch (DataException e) {
-			throw ApiExceptionFactory.INSTANCE.createException(request, ApiError.REPOSITORY_ISSUE, e);
-		}
-	}
-
-	@POST
-	@Path("/tradeoffer/redeemmessage")
-	@Operation(
-		summary = "Builds raw, unsigned 'redeem' MESSAGE transaction that sends secrets to AT, releasing funds to partner",
-		description = "Specify address of cross-chain AT that needs to be messaged, both 32-byte secrets and an address for receiving QORT from AT.<br>"
-			+ "AT needs to be in 'trade' mode. Messages sent to an AT in any other mode will be ignored, but still cost fees to send!<br>"
-			+ "You need to sign output with account the AT considers the trade 'partner' otherwise the MESSAGE transaction will be invalid.",
-		requestBody = @RequestBody(
-			required = true,
-			content = @Content(
-				mediaType = MediaType.APPLICATION_JSON,
-				schema = @Schema(
-					implementation = CrossChainSecretRequest.class
-				)
-			)
-		),
-		responses = {
-			@ApiResponse(
-				content = @Content(
-					schema = @Schema(
-						type = "string"
-					)
-				)
-			)
-		}
-	)
-	@ApiErrors({ApiError.INVALID_PUBLIC_KEY, ApiError.INVALID_ADDRESS, ApiError.INVALID_DATA, ApiError.INVALID_CRITERIA, ApiError.REPOSITORY_ISSUE})
-	@SecurityRequirement(name = "apiKey")
-	public String buildRedeemMessage(CrossChainSecretRequest secretRequest) {
-		Security.checkApiCallAllowed(request);
-
-		byte[] partnerPublicKey = secretRequest.partnerPublicKey;
-
-		if (partnerPublicKey == null || partnerPublicKey.length != Transformer.PUBLIC_KEY_LENGTH)
-			throw ApiExceptionFactory.INSTANCE.createException(request, ApiError.INVALID_PUBLIC_KEY);
->>>>>>> 62ae49b6
 
 			if (minimumTimestamp != null) {
 				minimumFinalHeight = repository.getBlockRepository().getHeightFromTimestamp(minimumTimestamp);
@@ -379,12 +225,8 @@
 		}
 	)
 	@ApiErrors({ApiError.INVALID_PUBLIC_KEY, ApiError.INVALID_ADDRESS, ApiError.INVALID_CRITERIA, ApiError.REPOSITORY_ISSUE})
-<<<<<<< HEAD
+	@SecurityRequirement(name = "apiKey")
 	public String cancelTrade(CrossChainCancelRequest cancelRequest) {
-=======
-	@SecurityRequirement(name = "apiKey")
-	public String buildCancelMessage(CrossChainCancelRequest cancelRequest) {
->>>>>>> 62ae49b6
 		Security.checkApiCallAllowed(request);
 
 		byte[] creatorPublicKey = cancelRequest.creatorPublicKey;
@@ -424,865 +266,6 @@
 		}
 	}
 
-<<<<<<< HEAD
-=======
-	@POST
-	@Path("/p2sh/a")
-	@Operation(
-		summary = "Returns Bitcoin P2SH-A address based on trade info",
-		requestBody = @RequestBody(
-			required = true,
-			content = @Content(
-				mediaType = MediaType.APPLICATION_JSON,
-				schema = @Schema(
-					implementation = CrossChainBitcoinTemplateRequest.class
-				)
-			)
-		),
-		responses = {
-			@ApiResponse(
-				content = @Content(mediaType = MediaType.TEXT_PLAIN, schema = @Schema(type = "string"))
-			)
-		}
-	)
-	@ApiErrors({ApiError.INVALID_PUBLIC_KEY, ApiError.INVALID_ADDRESS, ApiError.REPOSITORY_ISSUE})
-	@SecurityRequirement(name = "apiKey")
-	public String deriveP2shA(CrossChainBitcoinTemplateRequest templateRequest) {
-		Security.checkApiCallAllowed(request);
-
-		return deriveP2sh(templateRequest, (crossChainTradeData) -> crossChainTradeData.lockTimeA, (crossChainTradeData) -> crossChainTradeData.hashOfSecretA);
-	}
-
-	@POST
-	@Path("/p2sh/b")
-	@Operation(
-		summary = "Returns Bitcoin P2SH-B address based on trade info",
-		requestBody = @RequestBody(
-			required = true,
-			content = @Content(
-				mediaType = MediaType.APPLICATION_JSON,
-				schema = @Schema(
-					implementation = CrossChainBitcoinTemplateRequest.class
-				)
-			)
-		),
-		responses = {
-			@ApiResponse(
-				content = @Content(mediaType = MediaType.TEXT_PLAIN, schema = @Schema(type = "string"))
-			)
-		}
-	)
-	@ApiErrors({ApiError.INVALID_PUBLIC_KEY, ApiError.INVALID_ADDRESS, ApiError.REPOSITORY_ISSUE})
-	@SecurityRequirement(name = "apiKey")
-	public String deriveP2shB(CrossChainBitcoinTemplateRequest templateRequest) {
-		Security.checkApiCallAllowed(request);
-
-		return deriveP2sh(templateRequest, (crossChainTradeData) -> crossChainTradeData.lockTimeB, (crossChainTradeData) -> crossChainTradeData.hashOfSecretB);
-	}
-
-	private String deriveP2sh(CrossChainBitcoinTemplateRequest templateRequest, ToIntFunction<CrossChainTradeData> lockTimeFn, Function<CrossChainTradeData, byte[]> hashOfSecretFn) {
-		BTC btc = BTC.getInstance();
-		NetworkParameters params = btc.getNetworkParameters();
-
-		if (templateRequest.refundPublicKeyHash == null || templateRequest.refundPublicKeyHash.length != 20)
-			throw ApiExceptionFactory.INSTANCE.createException(request, ApiError.INVALID_PUBLIC_KEY);
-
-		if (templateRequest.redeemPublicKeyHash == null || templateRequest.redeemPublicKeyHash.length != 20)
-			throw ApiExceptionFactory.INSTANCE.createException(request, ApiError.INVALID_PUBLIC_KEY);
-
-		if (templateRequest.atAddress == null || !Crypto.isValidAtAddress(templateRequest.atAddress))
-			throw ApiExceptionFactory.INSTANCE.createException(request, ApiError.INVALID_ADDRESS);
-
-		// Extract data from cross-chain trading AT
-		try (final Repository repository = RepositoryManager.getRepository()) {
-			ATData atData = fetchAtDataWithChecking(repository, templateRequest.atAddress);
-			CrossChainTradeData crossChainTradeData = BTCACCT.populateTradeData(repository, atData);
-
-			if (crossChainTradeData.mode == BTCACCT.Mode.OFFERING || crossChainTradeData.mode == BTCACCT.Mode.CANCELLED)
-				throw ApiExceptionFactory.INSTANCE.createException(request, ApiError.INVALID_CRITERIA);
-
-			byte[] redeemScriptBytes = BTCP2SH.buildScript(templateRequest.refundPublicKeyHash, lockTimeFn.applyAsInt(crossChainTradeData), templateRequest.redeemPublicKeyHash, hashOfSecretFn.apply(crossChainTradeData));
-			byte[] redeemScriptHash = Crypto.hash160(redeemScriptBytes);
-
-			Address p2shAddress = LegacyAddress.fromScriptHash(params, redeemScriptHash);
-			return p2shAddress.toString();
-		} catch (DataException e) {
-			throw ApiExceptionFactory.INSTANCE.createException(request, ApiError.REPOSITORY_ISSUE, e);
-		}
-	}
-
-	@POST
-	@Path("/p2sh/a/check")
-	@Operation(
-		summary = "Checks Bitcoin P2SH-A address based on trade info",
-		requestBody = @RequestBody(
-			required = true,
-			content = @Content(
-				mediaType = MediaType.APPLICATION_JSON,
-				schema = @Schema(
-					implementation = CrossChainBitcoinTemplateRequest.class
-				)
-			)
-		),
-		responses = {
-			@ApiResponse(
-				content = @Content(mediaType = MediaType.APPLICATION_JSON, schema = @Schema(implementation = CrossChainBitcoinP2SHStatus.class))
-			)
-		}
-	)
-	@ApiErrors({ApiError.INVALID_PUBLIC_KEY, ApiError.INVALID_ADDRESS, ApiError.ADDRESS_UNKNOWN, ApiError.REPOSITORY_ISSUE})
-	@SecurityRequirement(name = "apiKey")
-	public CrossChainBitcoinP2SHStatus checkP2shA(CrossChainBitcoinTemplateRequest templateRequest) {
-		Security.checkApiCallAllowed(request);
-
-		return checkP2sh(templateRequest, (crossChainTradeData) -> crossChainTradeData.lockTimeA, (crossChainTradeData) -> crossChainTradeData.hashOfSecretA);
-	}
-
-	@POST
-	@Path("/p2sh/b/check")
-	@Operation(
-		summary = "Checks Bitcoin P2SH-B address based on trade info",
-		requestBody = @RequestBody(
-			required = true,
-			content = @Content(
-				mediaType = MediaType.APPLICATION_JSON,
-				schema = @Schema(
-					implementation = CrossChainBitcoinTemplateRequest.class
-				)
-			)
-		),
-		responses = {
-			@ApiResponse(
-				content = @Content(mediaType = MediaType.APPLICATION_JSON, schema = @Schema(implementation = CrossChainBitcoinP2SHStatus.class))
-			)
-		}
-	)
-	@ApiErrors({ApiError.INVALID_PUBLIC_KEY, ApiError.INVALID_ADDRESS, ApiError.ADDRESS_UNKNOWN, ApiError.REPOSITORY_ISSUE})
-	@SecurityRequirement(name = "apiKey")
-	public CrossChainBitcoinP2SHStatus checkP2shB(CrossChainBitcoinTemplateRequest templateRequest) {
-		Security.checkApiCallAllowed(request);
-
-		return checkP2sh(templateRequest, (crossChainTradeData) -> crossChainTradeData.lockTimeB, (crossChainTradeData) -> crossChainTradeData.hashOfSecretB);
-	}
-
-	private CrossChainBitcoinP2SHStatus checkP2sh(CrossChainBitcoinTemplateRequest templateRequest, ToIntFunction<CrossChainTradeData> lockTimeFn, Function<CrossChainTradeData, byte[]> hashOfSecretFn) {
-		BTC btc = BTC.getInstance();
-		NetworkParameters params = btc.getNetworkParameters();
-
-		if (templateRequest.refundPublicKeyHash == null || templateRequest.refundPublicKeyHash.length != 20)
-			throw ApiExceptionFactory.INSTANCE.createException(request, ApiError.INVALID_PUBLIC_KEY);
-
-		if (templateRequest.redeemPublicKeyHash == null || templateRequest.redeemPublicKeyHash.length != 20)
-			throw ApiExceptionFactory.INSTANCE.createException(request, ApiError.INVALID_PUBLIC_KEY);
-
-		if (templateRequest.atAddress == null || !Crypto.isValidAtAddress(templateRequest.atAddress))
-			throw ApiExceptionFactory.INSTANCE.createException(request, ApiError.INVALID_ADDRESS);
-
-		// Extract data from cross-chain trading AT
-		try (final Repository repository = RepositoryManager.getRepository()) {
-			ATData atData = fetchAtDataWithChecking(repository, templateRequest.atAddress);
-			CrossChainTradeData crossChainTradeData = BTCACCT.populateTradeData(repository, atData);
-
-			if (crossChainTradeData.mode == BTCACCT.Mode.OFFERING || crossChainTradeData.mode == BTCACCT.Mode.CANCELLED)
-				throw ApiExceptionFactory.INSTANCE.createException(request, ApiError.INVALID_CRITERIA);
-
-			int lockTime = lockTimeFn.applyAsInt(crossChainTradeData);
-			byte[] hashOfSecret = hashOfSecretFn.apply(crossChainTradeData);
-
-			byte[] redeemScriptBytes = BTCP2SH.buildScript(templateRequest.refundPublicKeyHash, lockTime, templateRequest.redeemPublicKeyHash, hashOfSecret);
-			byte[] redeemScriptHash = Crypto.hash160(redeemScriptBytes);
-
-			Address p2shAddress = LegacyAddress.fromScriptHash(params, redeemScriptHash);
-
-			int medianBlockTime = BTC.getInstance().getMedianBlockTime();
-
-			long now = NTP.getTime();
-
-			// Check P2SH is funded
-			long p2shBalance = BTC.getInstance().getConfirmedBalance(p2shAddress.toString());
-
-			CrossChainBitcoinP2SHStatus p2shStatus = new CrossChainBitcoinP2SHStatus();
-			p2shStatus.bitcoinP2shAddress = p2shAddress.toString();
-			p2shStatus.bitcoinP2shBalance = BigDecimal.valueOf(p2shBalance, 8);
-
-			List<TransactionOutput> fundingOutputs = BTC.getInstance().getUnspentOutputs(p2shAddress.toString());
-
-			if (p2shBalance >= crossChainTradeData.expectedBitcoin && !fundingOutputs.isEmpty()) {
-				p2shStatus.canRedeem = now >= medianBlockTime * 1000L;
-				p2shStatus.canRefund = now >= lockTime * 1000L;
-			}
-
-			if (now >= medianBlockTime * 1000L) {
-				// See if we can extract secret
-				List<byte[]> rawTransactions = BTC.getInstance().getAddressTransactions(p2shStatus.bitcoinP2shAddress);
-				p2shStatus.secret = BTCP2SH.findP2shSecret(p2shStatus.bitcoinP2shAddress, rawTransactions);
-			}
-
-			return p2shStatus;
-		} catch (DataException e) {
-			throw ApiExceptionFactory.INSTANCE.createException(request, ApiError.REPOSITORY_ISSUE, e);
-		} catch (BitcoinException e) {
-			throw ApiExceptionFactory.INSTANCE.createException(request, ApiError.BTC_NETWORK_ISSUE);
-		}
-	}
-
-	@POST
-	@Path("/p2sh/a/refund")
-	@Operation(
-		summary = "Returns serialized Bitcoin transaction attempting refund from P2SH-A address",
-		requestBody = @RequestBody(
-			required = true,
-			content = @Content(
-				mediaType = MediaType.APPLICATION_JSON,
-				schema = @Schema(
-					implementation = CrossChainBitcoinRefundRequest.class
-				)
-			)
-		),
-		responses = {
-			@ApiResponse(
-				content = @Content(mediaType = MediaType.TEXT_PLAIN, schema = @Schema(type = "string"))
-			)
-		}
-	)
-	@ApiErrors({ApiError.INVALID_PUBLIC_KEY, ApiError.INVALID_ADDRESS, ApiError.ADDRESS_UNKNOWN,
-		ApiError.BTC_TOO_SOON, ApiError.BTC_BALANCE_ISSUE, ApiError.BTC_NETWORK_ISSUE, ApiError.REPOSITORY_ISSUE})
-	@SecurityRequirement(name = "apiKey")
-	public String refundP2shA(CrossChainBitcoinRefundRequest refundRequest) {
-		Security.checkApiCallAllowed(request);
-
-		return refundP2sh(refundRequest, (crossChainTradeData) -> crossChainTradeData.lockTimeA, (crossChainTradeData) -> crossChainTradeData.hashOfSecretA);
-	}
-
-	@POST
-	@Path("/p2sh/b/refund")
-	@Operation(
-		summary = "Returns serialized Bitcoin transaction attempting refund from P2SH-B address",
-		requestBody = @RequestBody(
-			required = true,
-			content = @Content(
-				mediaType = MediaType.APPLICATION_JSON,
-				schema = @Schema(
-					implementation = CrossChainBitcoinRefundRequest.class
-				)
-			)
-		),
-		responses = {
-			@ApiResponse(
-				content = @Content(mediaType = MediaType.TEXT_PLAIN, schema = @Schema(type = "string"))
-			)
-		}
-	)
-	@ApiErrors({ApiError.INVALID_PUBLIC_KEY, ApiError.INVALID_ADDRESS, ApiError.ADDRESS_UNKNOWN,
-		ApiError.BTC_TOO_SOON, ApiError.BTC_BALANCE_ISSUE, ApiError.BTC_NETWORK_ISSUE, ApiError.REPOSITORY_ISSUE})
-	@SecurityRequirement(name = "apiKey")
-	public String refundP2shB(CrossChainBitcoinRefundRequest refundRequest) {
-		Security.checkApiCallAllowed(request);
-
-		return refundP2sh(refundRequest, (crossChainTradeData) -> crossChainTradeData.lockTimeB, (crossChainTradeData) -> crossChainTradeData.hashOfSecretB);
-	}
-
-	private String refundP2sh(CrossChainBitcoinRefundRequest refundRequest, ToIntFunction<CrossChainTradeData> lockTimeFn, Function<CrossChainTradeData, byte[]> hashOfSecretFn) {
-		BTC btc = BTC.getInstance();
-		NetworkParameters params = btc.getNetworkParameters();
-
-		byte[] refundPrivateKey = refundRequest.refundPrivateKey;
-		if (refundPrivateKey == null)
-			throw ApiExceptionFactory.INSTANCE.createException(request, ApiError.INVALID_PRIVATE_KEY);
-
-		ECKey refundKey = null;
-
-		try {
-			// Auto-trim
-			if (refundPrivateKey.length >= 37 && refundPrivateKey.length <= 38)
-				refundPrivateKey = Arrays.copyOfRange(refundPrivateKey, 1, 33);
-			if (refundPrivateKey.length != 32)
-				throw ApiExceptionFactory.INSTANCE.createException(request, ApiError.INVALID_PRIVATE_KEY);
-
-			refundKey = ECKey.fromPrivate(refundPrivateKey);
-		} catch (IllegalArgumentException e) {
-			throw ApiExceptionFactory.INSTANCE.createException(request, ApiError.INVALID_PRIVATE_KEY);
-		}
-
-		if (refundRequest.redeemPublicKeyHash == null || refundRequest.redeemPublicKeyHash.length != 20)
-			throw ApiExceptionFactory.INSTANCE.createException(request, ApiError.INVALID_PUBLIC_KEY);
-
-		if (refundRequest.atAddress == null || !Crypto.isValidAtAddress(refundRequest.atAddress))
-			throw ApiExceptionFactory.INSTANCE.createException(request, ApiError.INVALID_ADDRESS);
-
-		if (refundRequest.receivingAccountInfo == null)
-			refundRequest.receivingAccountInfo = refundKey.getPubKeyHash();
-
-		if (refundRequest.receivingAccountInfo.length != 20)
-			throw ApiExceptionFactory.INSTANCE.createException(request, ApiError.INVALID_PUBLIC_KEY);
-
-
-		// Extract data from cross-chain trading AT
-		try (final Repository repository = RepositoryManager.getRepository()) {
-			ATData atData = fetchAtDataWithChecking(repository, refundRequest.atAddress);
-			CrossChainTradeData crossChainTradeData = BTCACCT.populateTradeData(repository, atData);
-
-			if (crossChainTradeData.mode == BTCACCT.Mode.OFFERING || crossChainTradeData.mode == BTCACCT.Mode.CANCELLED)
-				throw ApiExceptionFactory.INSTANCE.createException(request, ApiError.INVALID_CRITERIA);
-
-			int lockTime = lockTimeFn.applyAsInt(crossChainTradeData);
-			byte[] hashOfSecret = hashOfSecretFn.apply(crossChainTradeData);
-
-			byte[] redeemScriptBytes = BTCP2SH.buildScript(refundKey.getPubKeyHash(), lockTime, refundRequest.redeemPublicKeyHash, hashOfSecret);
-			byte[] redeemScriptHash = Crypto.hash160(redeemScriptBytes);
-
-			Address p2shAddress = LegacyAddress.fromScriptHash(params, redeemScriptHash);
-
-			long now = NTP.getTime();
-
-			// Check P2SH is funded
-
-			long p2shBalance = BTC.getInstance().getConfirmedBalance(p2shAddress.toString());
-
-			List<TransactionOutput> fundingOutputs = BTC.getInstance().getUnspentOutputs(p2shAddress.toString());
-			if (fundingOutputs.isEmpty())
-				throw ApiExceptionFactory.INSTANCE.createException(request, ApiError.INVALID_ADDRESS);
-
-			boolean canRefund = now >= lockTime * 1000L;
-			if (!canRefund)
-				throw ApiExceptionFactory.INSTANCE.createException(request, ApiError.BTC_TOO_SOON);
-
-			if (p2shBalance < crossChainTradeData.expectedBitcoin)
-				throw ApiExceptionFactory.INSTANCE.createException(request, ApiError.BTC_BALANCE_ISSUE);
-
-			Coin refundAmount = Coin.valueOf(p2shBalance - refundRequest.bitcoinMinerFee.unscaledValue().longValue());
-
-			org.bitcoinj.core.Transaction refundTransaction = BTCP2SH.buildRefundTransaction(refundAmount, refundKey, fundingOutputs, redeemScriptBytes, lockTime, refundRequest.receivingAccountInfo);
-			BTC.getInstance().broadcastTransaction(refundTransaction);
-
-
-			return refundTransaction.getTxId().toString();
-		} catch (DataException e) {
-			throw ApiExceptionFactory.INSTANCE.createException(request, ApiError.REPOSITORY_ISSUE, e);
-		} catch (BitcoinException e) {
-			throw ApiExceptionFactory.INSTANCE.createException(request, ApiError.BTC_NETWORK_ISSUE);
-		}
-	}
-
-	@POST
-	@Path("/p2sh/a/redeem")
-	@Operation(
-		summary = "Returns serialized Bitcoin transaction attempting redeem from P2SH-A address",
-		description = "Secret payload needs to be secret-A (64 bytes)",
-		requestBody = @RequestBody(
-			required = true,
-			content = @Content(
-				mediaType = MediaType.APPLICATION_JSON,
-				schema = @Schema(
-					implementation = CrossChainBitcoinRedeemRequest.class
-				)
-			)
-		),
-		responses = {
-			@ApiResponse(
-				content = @Content(mediaType = MediaType.TEXT_PLAIN, schema = @Schema(type = "string"))
-			)
-		}
-	)
-	@ApiErrors({ApiError.INVALID_PUBLIC_KEY, ApiError.INVALID_ADDRESS, ApiError.ADDRESS_UNKNOWN,
-		ApiError.BTC_TOO_SOON, ApiError.BTC_BALANCE_ISSUE, ApiError.BTC_NETWORK_ISSUE, ApiError.REPOSITORY_ISSUE})
-	@SecurityRequirement(name = "apiKey")
-	public String redeemP2shA(CrossChainBitcoinRedeemRequest redeemRequest) {
-		Security.checkApiCallAllowed(request);
-
-		return redeemP2sh(redeemRequest, (crossChainTradeData) -> crossChainTradeData.lockTimeA, (crossChainTradeData) -> crossChainTradeData.hashOfSecretA);
-	}
-
-	@POST
-	@Path("/p2sh/b/redeem")
-	@Operation(
-		summary = "Returns serialized Bitcoin transaction attempting redeem from P2SH-B address",
-		description = "Secret payload needs to be secret-B (32 bytes)",
-		requestBody = @RequestBody(
-			required = true,
-			content = @Content(
-				mediaType = MediaType.APPLICATION_JSON,
-				schema = @Schema(
-					implementation = CrossChainBitcoinRedeemRequest.class
-				)
-			)
-		),
-		responses = {
-			@ApiResponse(
-				content = @Content(mediaType = MediaType.TEXT_PLAIN, schema = @Schema(type = "string"))
-			)
-		}
-	)
-	@ApiErrors({ApiError.INVALID_PUBLIC_KEY, ApiError.INVALID_ADDRESS, ApiError.ADDRESS_UNKNOWN,
-		ApiError.BTC_TOO_SOON, ApiError.BTC_BALANCE_ISSUE, ApiError.BTC_NETWORK_ISSUE, ApiError.REPOSITORY_ISSUE})
-	@SecurityRequirement(name = "apiKey")
-	public String redeemP2shB(CrossChainBitcoinRedeemRequest redeemRequest) {
-		Security.checkApiCallAllowed(request);
-
-		return redeemP2sh(redeemRequest, (crossChainTradeData) -> crossChainTradeData.lockTimeB, (crossChainTradeData) -> crossChainTradeData.hashOfSecretB);
-	}
-
-	private String redeemP2sh(CrossChainBitcoinRedeemRequest redeemRequest, ToIntFunction<CrossChainTradeData> lockTimeFn, Function<CrossChainTradeData, byte[]> hashOfSecretFn) {
-		BTC btc = BTC.getInstance();
-		NetworkParameters params = btc.getNetworkParameters();
-
-		byte[] redeemPrivateKey = redeemRequest.redeemPrivateKey;
-		if (redeemPrivateKey == null)
-			throw ApiExceptionFactory.INSTANCE.createException(request, ApiError.INVALID_PRIVATE_KEY);
-
-		ECKey redeemKey = null;
-
-		try {
-			// Auto-trim
-			if (redeemPrivateKey.length >= 37 && redeemPrivateKey.length <= 38)
-				redeemPrivateKey = Arrays.copyOfRange(redeemPrivateKey, 1, 33);
-			if (redeemPrivateKey.length != 32)
-				throw ApiExceptionFactory.INSTANCE.createException(request, ApiError.INVALID_PRIVATE_KEY);
-
-			redeemKey = ECKey.fromPrivate(redeemPrivateKey);
-		} catch (IllegalArgumentException e) {
-			throw ApiExceptionFactory.INSTANCE.createException(request, ApiError.INVALID_PRIVATE_KEY);
-		}
-
-		if (redeemRequest.refundPublicKeyHash == null || redeemRequest.refundPublicKeyHash.length != 20)
-			throw ApiExceptionFactory.INSTANCE.createException(request, ApiError.INVALID_PUBLIC_KEY);
-
-		if (redeemRequest.atAddress == null || !Crypto.isValidAtAddress(redeemRequest.atAddress))
-			throw ApiExceptionFactory.INSTANCE.createException(request, ApiError.INVALID_ADDRESS);
-
-		if (redeemRequest.secret == null || redeemRequest.secret.length != BTCACCT.SECRET_LENGTH)
-			throw ApiExceptionFactory.INSTANCE.createException(request, ApiError.INVALID_DATA);
-
-		if (redeemRequest.receivingAccountInfo == null)
-			redeemRequest.receivingAccountInfo = redeemKey.getPubKeyHash();
-
-		if (redeemRequest.receivingAccountInfo.length != 20)
-			throw ApiExceptionFactory.INSTANCE.createException(request, ApiError.INVALID_PUBLIC_KEY);
-
-		// Extract data from cross-chain trading AT
-		try (final Repository repository = RepositoryManager.getRepository()) {
-			ATData atData = fetchAtDataWithChecking(repository, redeemRequest.atAddress);
-			CrossChainTradeData crossChainTradeData = BTCACCT.populateTradeData(repository, atData);
-
-			if (crossChainTradeData.mode == BTCACCT.Mode.OFFERING || crossChainTradeData.mode == BTCACCT.Mode.CANCELLED)
-				throw ApiExceptionFactory.INSTANCE.createException(request, ApiError.INVALID_CRITERIA);
-
-			int lockTime = lockTimeFn.applyAsInt(crossChainTradeData);
-			byte[] hashOfSecret = hashOfSecretFn.apply(crossChainTradeData);
-
-			byte[] redeemScriptBytes = BTCP2SH.buildScript(redeemRequest.refundPublicKeyHash, lockTime, redeemKey.getPubKeyHash(), hashOfSecret);
-			byte[] redeemScriptHash = Crypto.hash160(redeemScriptBytes);
-
-			Address p2shAddress = LegacyAddress.fromScriptHash(params, redeemScriptHash);
-
-			int medianBlockTime = BTC.getInstance().getMedianBlockTime();
-
-			long now = NTP.getTime();
-
-			// Check P2SH is funded
-			long p2shBalance = BTC.getInstance().getConfirmedBalance(p2shAddress.toString());
-
-			if (p2shBalance < crossChainTradeData.expectedBitcoin)
-				throw ApiExceptionFactory.INSTANCE.createException(request, ApiError.BTC_BALANCE_ISSUE);
-
-			List<TransactionOutput> fundingOutputs = BTC.getInstance().getUnspentOutputs(p2shAddress.toString());
-			if (fundingOutputs.isEmpty())
-				throw ApiExceptionFactory.INSTANCE.createException(request, ApiError.INVALID_ADDRESS);
-
-			boolean canRedeem = now >= medianBlockTime * 1000L;
-			if (!canRedeem)
-				throw ApiExceptionFactory.INSTANCE.createException(request, ApiError.BTC_TOO_SOON);
-
-			Coin redeemAmount = Coin.valueOf(p2shBalance - redeemRequest.bitcoinMinerFee.unscaledValue().longValue());
-
-			org.bitcoinj.core.Transaction redeemTransaction = BTCP2SH.buildRedeemTransaction(redeemAmount, redeemKey, fundingOutputs, redeemScriptBytes, redeemRequest.secret, redeemRequest.receivingAccountInfo);
-
-			BTC.getInstance().broadcastTransaction(redeemTransaction);
-
-			return redeemTransaction.getTxId().toString();
-		} catch (DataException e) {
-			throw ApiExceptionFactory.INSTANCE.createException(request, ApiError.REPOSITORY_ISSUE, e);
-		} catch (BitcoinException e) {
-			throw ApiExceptionFactory.INSTANCE.createException(request, ApiError.BTC_NETWORK_ISSUE);
-		}
-	}
-
-	@POST
-	@Path("/btc/walletbalance")
-	@Operation(
-		summary = "Returns BTC balance for BIP32 wallet",
-		description = "Supply BIP32 'm' private key in base58, starting with 'xprv' for mainnet, 'tprv' for testnet",
-		requestBody = @RequestBody(
-			required = true,
-			content = @Content(
-				mediaType = MediaType.TEXT_PLAIN,
-				schema = @Schema(
-					type = "string",
-					description = "BIP32 'm' private key in base58",
-					example = "tprv8ZgxMBicQKsPdahhFSrCdvC1bsWyzHHZfTneTVqUXN6s1wEtZLwAkZXzFP6TbTVGajEB55L1HYLg2aQMecZLXLre5YJcawpdFG66STVAWPJ"
-				)
-			)
-		),
-		responses = {
-			@ApiResponse(
-				content = @Content(mediaType = MediaType.TEXT_PLAIN, schema = @Schema(type = "string"))
-			)
-		}
-	)
-	@ApiErrors({ApiError.INVALID_PRIVATE_KEY})
-	@SecurityRequirement(name = "apiKey")
-	public String getBitcoinWalletBalance(String xprv58) {
-		Security.checkApiCallAllowed(request);
-
-		if (!BTC.getInstance().isValidXprv(xprv58))
-			throw ApiExceptionFactory.INSTANCE.createException(request, ApiError.INVALID_PRIVATE_KEY);
-
-		Long balance = BTC.getInstance().getWalletBalance(xprv58);
-		if (balance == null)
-			return "null";
-
-		return balance.toString();
-	}
-
-	@POST
-	@Path("/btc/send")
-	@Operation(
-		summary = "Sends BTC from BIP32 wallet to specific address",
-		description = "Currently only supports 'legacy' P2PKH Bitcoin addresses. Supply BIP32 'm' private key in base58, starting with 'xprv' for mainnet, 'tprv' for testnet",
-		requestBody = @RequestBody(
-			required = true,
-			content = @Content(
-				mediaType = MediaType.APPLICATION_JSON,
-				schema = @Schema(
-					implementation = BitcoinSendRequest.class
-				)
-			)
-		),
-		responses = {
-			@ApiResponse(
-				content = @Content(mediaType = MediaType.TEXT_PLAIN, schema = @Schema(type = "string"))
-			)
-		}
-	)
-	@ApiErrors({ApiError.INVALID_PRIVATE_KEY, ApiError.INVALID_CRITERIA, ApiError.INVALID_ADDRESS, ApiError.BTC_BALANCE_ISSUE, ApiError.BTC_NETWORK_ISSUE})
-	@SecurityRequirement(name = "apiKey")
-	public String sendBitcoin(BitcoinSendRequest bitcoinSendRequest) {
-		Security.checkApiCallAllowed(request);
-
-		if (bitcoinSendRequest.bitcoinAmount <= 0)
-			throw ApiExceptionFactory.INSTANCE.createException(request, ApiError.INVALID_CRITERIA);
-
-		Address receivingAddress;
-		try {
-			receivingAddress = Address.fromString(BTC.getInstance().getNetworkParameters(), bitcoinSendRequest.receivingAddress);
-		} catch (AddressFormatException e) {
-			throw ApiExceptionFactory.INSTANCE.createException(request, ApiError.INVALID_ADDRESS);
-		}
-
-		// We only support P2PKH addresses at this time
-		if (receivingAddress.getOutputScriptType() != ScriptType.P2PKH)
-			throw ApiExceptionFactory.INSTANCE.createException(request, ApiError.INVALID_ADDRESS);
-
-		if (!BTC.getInstance().isValidXprv(bitcoinSendRequest.xprv58))
-			throw ApiExceptionFactory.INSTANCE.createException(request, ApiError.INVALID_PRIVATE_KEY);
-
-		org.bitcoinj.core.Transaction spendTransaction = BTC.getInstance().buildSpend(bitcoinSendRequest.xprv58, bitcoinSendRequest.receivingAddress, bitcoinSendRequest.bitcoinAmount);
-		if (spendTransaction == null)
-			throw ApiExceptionFactory.INSTANCE.createException(request, ApiError.BTC_BALANCE_ISSUE);
-
-		try {
-			BTC.getInstance().broadcastTransaction(spendTransaction);
-		} catch (BitcoinException e) {
-			throw ApiExceptionFactory.INSTANCE.createException(request, ApiError.BTC_NETWORK_ISSUE);
-		}
-
-		return "true";
-	}
-
-	@GET
-	@Path("/tradebot")
-	@Operation(
-		summary = "List current trade-bot states",
-		responses = {
-			@ApiResponse(
-				content = @Content(
-					array = @ArraySchema(
-						schema = @Schema(
-							implementation = TradeBotData.class
-						)
-					)
-				)
-			)
-		}
-	)
-	@ApiErrors({ApiError.REPOSITORY_ISSUE})
-	@SecurityRequirement(name = "apiKey")
-	public List<TradeBotData> getTradeBotStates() {
-		Security.checkApiCallAllowed(request);
-
-		try (final Repository repository = RepositoryManager.getRepository()) {
-			return repository.getCrossChainRepository().getAllTradeBotData();
-		} catch (DataException e) {
-			throw ApiExceptionFactory.INSTANCE.createException(request, ApiError.REPOSITORY_ISSUE, e);
-		}
-	}
-
-	@POST
-	@Path("/tradebot/create")
-	@Operation(
-		summary = "Create a trade offer",
-		requestBody = @RequestBody(
-			required = true,
-			content = @Content(
-				mediaType = MediaType.APPLICATION_JSON,
-				schema = @Schema(
-					implementation = TradeBotCreateRequest.class
-				)
-			)
-		),
-		responses = {
-			@ApiResponse(
-				content = @Content(mediaType = MediaType.TEXT_PLAIN, schema = @Schema(type = "string"))
-			)
-		}
-	)
-	@ApiErrors({ApiError.INVALID_PUBLIC_KEY, ApiError.INVALID_ADDRESS, ApiError.REPOSITORY_ISSUE})
-	@SecurityRequirement(name = "apiKey")
-	public String tradeBotCreator(TradeBotCreateRequest tradeBotCreateRequest) {
-		Security.checkApiCallAllowed(request);
-
-		Address receivingAddress;
-		try {
-			receivingAddress = Address.fromString(BTC.getInstance().getNetworkParameters(), tradeBotCreateRequest.receivingAddress);
-		} catch (AddressFormatException e) {
-			throw ApiExceptionFactory.INSTANCE.createException(request, ApiError.INVALID_ADDRESS);
-		}
-
-		// We only support P2PKH addresses at this time
-		if (receivingAddress.getOutputScriptType() != ScriptType.P2PKH)
-			throw ApiExceptionFactory.INSTANCE.createException(request, ApiError.INVALID_ADDRESS);
-
-		if (tradeBotCreateRequest.tradeTimeout < 60)
-			throw ApiExceptionFactory.INSTANCE.createException(request, ApiError.INVALID_CRITERIA);
-
-		if (tradeBotCreateRequest.bitcoinAmount <= 0 || tradeBotCreateRequest.qortAmount <= 0 || tradeBotCreateRequest.fundingQortAmount <= 0)
-			throw ApiExceptionFactory.INSTANCE.createException(request, ApiError.INVALID_CRITERIA);
-
-		try (final Repository repository = RepositoryManager.getRepository()) {
-			// Do some simple checking first
-			Account creator = new PublicKeyAccount(repository, tradeBotCreateRequest.creatorPublicKey);
-			if (creator.getConfirmedBalance(Asset.QORT) < tradeBotCreateRequest.fundingQortAmount)
-				throw TransactionsResource.createTransactionInvalidException(request, ValidationResult.NO_BALANCE);
-
-			byte[] unsignedBytes = TradeBot.createTrade(repository, tradeBotCreateRequest);
-
-			return Base58.encode(unsignedBytes);
-		} catch (DataException e) {
-			throw ApiExceptionFactory.INSTANCE.createException(request, ApiError.REPOSITORY_ISSUE, e);
-		}
-	}
-
-	@POST
-	@Path("/tradebot/respond")
-	@Operation(
-		summary = "Respond to a trade offer (WILL SPEND BITCOIN!)",
-		description = "Start a new trade-bot entry to respond to chosen trade offer. Trade-bot starts by funding Bitcoin side of trade!",
-		requestBody = @RequestBody(
-			required = true,
-			content = @Content(
-				mediaType = MediaType.APPLICATION_JSON,
-				schema = @Schema(
-					implementation = TradeBotRespondRequest.class
-				)
-			)
-		),
-		responses = {
-			@ApiResponse(
-				content = @Content(mediaType = MediaType.TEXT_PLAIN, schema = @Schema(type = "string"))
-			)
-		}
-	)
-	@ApiErrors({ApiError.INVALID_PUBLIC_KEY, ApiError.INVALID_ADDRESS, ApiError.INVALID_CRITERIA, ApiError.BTC_BALANCE_ISSUE, ApiError.BTC_NETWORK_ISSUE, ApiError.REPOSITORY_ISSUE})
-	@SecurityRequirement(name = "apiKey")
-	public String tradeBotResponder(TradeBotRespondRequest tradeBotRespondRequest) {
-		Security.checkApiCallAllowed(request);
-
-		final String atAddress = tradeBotRespondRequest.atAddress;
-
-		if (atAddress == null || !Crypto.isValidAtAddress(atAddress))
-			throw ApiExceptionFactory.INSTANCE.createException(request, ApiError.INVALID_ADDRESS);
-
-		if (!BTC.getInstance().isValidXprv(tradeBotRespondRequest.xprv58))
-			throw ApiExceptionFactory.INSTANCE.createException(request, ApiError.INVALID_PRIVATE_KEY);
-
-		if (tradeBotRespondRequest.receivingAddress == null || !Crypto.isValidAddress(tradeBotRespondRequest.receivingAddress))
-			throw ApiExceptionFactory.INSTANCE.createException(request, ApiError.INVALID_ADDRESS);
-
-		// Extract data from cross-chain trading AT
-		try (final Repository repository = RepositoryManager.getRepository()) {
-			ATData atData = fetchAtDataWithChecking(repository, atAddress);
-			CrossChainTradeData crossChainTradeData = BTCACCT.populateTradeData(repository, atData);
-
-			if (crossChainTradeData.mode != BTCACCT.Mode.OFFERING)
-				throw ApiExceptionFactory.INSTANCE.createException(request, ApiError.INVALID_CRITERIA);
-
-			TradeBot.ResponseResult result = TradeBot.startResponse(repository, crossChainTradeData, tradeBotRespondRequest.xprv58, tradeBotRespondRequest.receivingAddress);
-
-			switch (result) {
-				case OK:
-					return "true";
-
-				case INSUFFICIENT_FUNDS:
-				case BTC_BALANCE_ISSUE:
-					throw ApiExceptionFactory.INSTANCE.createException(request, ApiError.BTC_BALANCE_ISSUE);
-
-				case BTC_NETWORK_ISSUE:
-					throw ApiExceptionFactory.INSTANCE.createException(request, ApiError.BTC_NETWORK_ISSUE);
-
-				default:
-					return "false";
-			}
-		} catch (DataException e) {
-			throw ApiExceptionFactory.INSTANCE.createException(request, ApiError.REPOSITORY_ISSUE, e);
-		}
-	}
-
-	@DELETE
-	@Path("/tradebot/trade")
-	@Operation(
-		summary = "Delete completed trade",
-		requestBody = @RequestBody(
-			required = true,
-			content = @Content(
-				mediaType = MediaType.TEXT_PLAIN,
-				schema = @Schema(
-					type = "string",
-					example = "Au6kioR6XT2CPxT6qsyQ1WjS9zNYg7tpwSrFeVqCDdMR"
-				)
-			)
-		),
-		responses = {
-			@ApiResponse(
-				content = @Content(mediaType = MediaType.TEXT_PLAIN, schema = @Schema(type = "string"))
-			)
-		}
-	)
-	@ApiErrors({ApiError.INVALID_ADDRESS, ApiError.REPOSITORY_ISSUE})
-	@SecurityRequirement(name = "apiKey")
-	public String tradeBotDelete(String tradePrivateKey58) {
-		Security.checkApiCallAllowed(request);
-
-		final byte[] tradePrivateKey;
-		try {
-			tradePrivateKey = Base58.decode(tradePrivateKey58);
-
-			if (tradePrivateKey.length != 32)
-				throw  ApiExceptionFactory.INSTANCE.createException(request, ApiError.INVALID_PRIVATE_KEY);
-		} catch (NumberFormatException e) {
-			throw ApiExceptionFactory.INSTANCE.createException(request, ApiError.INVALID_PRIVATE_KEY);
-		}
-
-		try (final Repository repository = RepositoryManager.getRepository()) {
-			TradeBotData tradeBotData = repository.getCrossChainRepository().getTradeBotData(tradePrivateKey);
-			if (tradeBotData == null)
-				return "false";
-
-			switch (tradeBotData.getState()) {
-				case BOB_WAITING_FOR_AT_CONFIRM:
-				case ALICE_DONE:
-				case BOB_DONE:
-				case ALICE_REFUNDED:
-				case BOB_REFUNDED:
-					break;
-
-				default:
-					return "false";
-			}
-
-			repository.getCrossChainRepository().delete(tradeBotData.getTradePrivateKey());
-			repository.saveChanges();
-
-			return "true";
-		} catch (DataException e) {
-			throw ApiExceptionFactory.INSTANCE.createException(request, ApiError.REPOSITORY_ISSUE, e);
-		}
-	}
-
-	@GET
-	@Path("/trades")
-	@Operation(
-		summary = "Find completed cross-chain trades",
-		description = "Returns summary info about successfully completed cross-chain trades",
-		responses = {
-			@ApiResponse(
-				content = @Content(
-					array = @ArraySchema(
-						schema = @Schema(
-							implementation = CrossChainTradeSummary.class
-						)
-					)
-				)
-			)
-		}
-	)
-	@ApiErrors({ApiError.INVALID_CRITERIA, ApiError.REPOSITORY_ISSUE})
-	public List<CrossChainTradeSummary> getCompletedTrades(
-			@Parameter(
-				description = "Only return trades that completed on/after this timestamp (milliseconds since epoch)",
-				example = "1597310000000"
-			) @QueryParam("minimumTimestamp") Long minimumTimestamp,
-			@Parameter( ref = "limit") @QueryParam("limit") Integer limit,
-			@Parameter( ref = "offset" ) @QueryParam("offset") Integer offset,
-			@Parameter( ref = "reverse" ) @QueryParam("reverse") Boolean reverse) {
-		// Impose a limit on 'limit'
-		if (limit != null && limit > 100)
-			throw ApiExceptionFactory.INSTANCE.createException(request, ApiError.INVALID_CRITERIA);
-
-		// minimumTimestamp (if given) needs to be positive
-		if (minimumTimestamp != null && minimumTimestamp <= 0)
-			throw ApiExceptionFactory.INSTANCE.createException(request, ApiError.INVALID_CRITERIA);
-
-		final Boolean isFinished = Boolean.TRUE;
-
-		try (final Repository repository = RepositoryManager.getRepository()) {
-			Integer minimumFinalHeight = null;
-
-			if (minimumTimestamp != null) {
-				minimumFinalHeight = repository.getBlockRepository().getHeightFromTimestamp(minimumTimestamp);
-
-				if (minimumFinalHeight == 0)
-					// We don't have any blocks since minimumTimestamp, let alone trades, so nothing to return
-					return Collections.emptyList();
-
-				// height returned from repository is for block BEFORE timestamp
-				// but we want trades AFTER timestamp so bump height accordingly
-				minimumFinalHeight++;
-			}
-
-			List<ATStateData> atStates = repository.getATRepository().getMatchingFinalATStates(BTCACCT.CODE_BYTES_HASH,
-					isFinished,
-					BTCACCT.MODE_BYTE_OFFSET, (long) BTCACCT.Mode.REDEEMED.value,
-					minimumFinalHeight,
-					limit, offset, reverse);
-
-			List<CrossChainTradeSummary> crossChainTrades = new ArrayList<>();
-			for (ATStateData atState : atStates) {
-				CrossChainTradeData crossChainTradeData = BTCACCT.populateTradeData(repository, atState);
-
-				// We also need block timestamp for use as trade timestamp
-				long timestamp = repository.getBlockRepository().getTimestampFromHeight(atState.getHeight());
-
-				CrossChainTradeSummary crossChainTradeSummary = new CrossChainTradeSummary(crossChainTradeData, timestamp);
-				crossChainTrades.add(crossChainTradeSummary);
-			}
-
-			return crossChainTrades;
-		} catch (DataException e) {
-			throw ApiExceptionFactory.INSTANCE.createException(request, ApiError.REPOSITORY_ISSUE, e);
-		}
-	}
-
->>>>>>> 62ae49b6
 	private ATData fetchAtDataWithChecking(Repository repository, String atAddress) throws DataException {
 		ATData atData = repository.getATRepository().fromATAddress(atAddress);
 		if (atData == null)
