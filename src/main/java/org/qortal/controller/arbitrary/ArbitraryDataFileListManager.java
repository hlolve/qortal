--- conflicted
+++ resolved
@@ -60,11 +60,7 @@
     /** Maximum number of seconds that a file list relay request is able to exist on the network */
     public static long RELAY_REQUEST_MAX_DURATION = 5000L;
     /** Maximum number of hops that a file list relay request is allowed to make */
-<<<<<<< HEAD
-    public static int RELAY_REQUEST_MAX_HOPS = 3;
-=======
-    private static int RELAY_REQUEST_MAX_HOPS = 4;
->>>>>>> 83213800
+    public static int RELAY_REQUEST_MAX_HOPS = 4;
 
 
     private ArbitraryDataFileListManager() {
