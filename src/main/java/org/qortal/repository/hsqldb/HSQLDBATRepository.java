--- conflicted
+++ resolved
@@ -147,11 +147,7 @@
 		bindParams.add(codeHash);
 
 		if (isExecutable != null) {
-<<<<<<< HEAD
-			sql.append("AND is_finished = ? ");
-=======
 			sql.append("AND is_finished != ? ");
->>>>>>> 62ae49b6
 			bindParams.add(isExecutable);
 		}
 
@@ -307,11 +303,7 @@
 		StringBuilder sql = new StringBuilder(1024);
 		List<Object> bindParams = new ArrayList<>();
 
-<<<<<<< HEAD
-		sql.append("SELECT AT_address, height, created_when, state_data, state_hash, fees, is_initial "
-=======
 		sql.append("SELECT AT_address, height, state_data, state_hash, fees, is_initial "
->>>>>>> 62ae49b6
 				+ "FROM ATs "
 				+ "CROSS JOIN LATERAL("
 					+ "SELECT height, state_data, state_hash, fees, is_initial "
@@ -320,15 +312,6 @@
 					+ "WHERE ATStates.AT_address = ATs.AT_address ");
 
 		if (minimumFinalHeight != null) {
-<<<<<<< HEAD
-			sql.append("AND height >= ? ");
-			bindParams.add(minimumFinalHeight);
-		}
-
-		// AT_address then height so the compound primary key is used as an index
-		// Both must be the same direction also
-		sql.append("ORDER BY AT_address DESC, height DESC "
-=======
 			sql.append("AND ATStates.height >= ? ");
 			bindParams.add(minimumFinalHeight);
 		}
@@ -336,7 +319,6 @@
 		// Order by AT_address and height to use compound primary key as index
 		// Both must be the same direction (DESC) also
 		sql.append("ORDER BY ATStates.AT_address DESC, ATStates.height DESC "
->>>>>>> 62ae49b6
 					+ "LIMIT 1 "
 				+ ") AS FinalATStates "
 				+ "WHERE code_hash = ? ");
